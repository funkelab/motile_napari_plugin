--- conflicted
+++ resolved
@@ -180,7 +180,6 @@
         else:
             self.new_group_button.setEnabled(False)
 
-<<<<<<< HEAD
     def _invert_selection(self) -> None:
         """Invert the current selection"""
 
@@ -190,7 +189,7 @@
             if node not in self.tracks_viewer.selected_nodes
         ]
         self.tracks_viewer.selected_nodes.add_list(nodes, append=False)
-=======
+
     def _refresh(self) -> None:
         """Removes nodes that are no longer existing from the collection"""
 
@@ -203,7 +202,6 @@
                 item for item in nodes if item in graph_nodes
             }
             self.selected_collection.update_node_count()
->>>>>>> dcb20679
 
     def _select_nodes(self) -> None:
         """Select all nodes in the collection"""

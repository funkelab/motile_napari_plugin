# do not put the from __future__ import annotations as it breaks the injection

from typing import Any

import napari
import numpy as np
import pandas as pd
import pyqtgraph as pg
from napari.utils.events.event import Event
from psygnal import Signal
from pyqtgraph.Qt import QtCore
from qtpy.QtCore import Qt, QTimer
from qtpy.QtGui import QColor, QKeyEvent, QMouseEvent
from qtpy.QtWidgets import (
    QHBoxLayout,
    QVBoxLayout,
    QWidget,
)
from superqt import QCollapsible

from motile_plugin.data_views.views_coordinator.tracks_viewer import TracksViewer

from .flip_axes_widget import FlipTreeWidget
from .navigation_widget import NavigationWidget
from .tree_view_feature_widget import TreeViewFeatureWidget
from .tree_view_mode_widget import TreeViewModeWidget
from .tree_view_sync_widget import SyncWidget
from .tree_widget_utils import (
    extract_lineage_tree,
    extract_sorted_tracks,
)


class CustomViewBox(pg.ViewBox):
    selected_rect = Signal(Any)

    def __init__(self, *args, **kwds):
        kwds["enableMenu"] = False
        pg.ViewBox.__init__(self, *args, **kwds)
        # self.setMouseMode(self.RectMode)

    ## reimplement right-click to zoom out
    def mouseClickEvent(self, ev):
        if ev.button() == QtCore.Qt.MouseButton.RightButton:
            self.autoRange()

    def showAxRect(self, ax, **kwargs):
        """Set the visible range to the given rectangle
        Emits sigRangeChangedManually without changing the range.
        """
        # Emit the signal without setting the range
        self.sigRangeChangedManually.emit(self.state["mouseEnabled"])

    def mouseDragEvent(self, ev, axis=None):
        """Modified mouseDragEvent function to check which mouse mode to use
        and to submit rectangle coordinates for selecting multiple nodes if necessary"""

        super().mouseDragEvent(ev, axis)

        # use RectMode when pressing shift
        if ev.modifiers() == QtCore.Qt.ShiftModifier:
            self.setMouseMode(self.RectMode)

            if ev.isStart():
                self.mouse_start_pos = self.mapSceneToView(ev.scenePos())
            elif ev.isFinish():
                rect_end_pos = self.mapSceneToView(ev.scenePos())
                rect = QtCore.QRectF(self.mouse_start_pos, rect_end_pos).normalized()
                self.selected_rect.emit(rect)  # emit the rectangle
                ev.accept()
            else:
                ev.ignore()
        else:
            # Otherwise, set pan mode
            self.setMouseMode(self.PanMode)


class TreePlot(pg.PlotWidget):
    node_clicked = Signal(Any, bool)  # node_id, append
    nodes_selected = Signal(list, bool)

    def __init__(self) -> pg.PlotWidget:
        """Construct the pyqtgraph treewidget. This is the actual canvas
        on which the tree view is drawn.
        """
        super().__init__(viewBox=CustomViewBox())

        self.setFocusPolicy(Qt.StrongFocus)
        self.setTitle("Lineage Tree")

        self._pos = []
        self.adj = []
        self.symbolBrush = []
        self.symbols = []
        self.pen = []
        self.outline_pen = []
        self.node_ids = []
        self.sizes = []

        self.view_direction = None
        self.feature = None
        self.g = pg.GraphItem()
        self.g.scatter.sigClicked.connect(self._on_click)
        self.addItem(self.g)
        self.set_view("vertical", feature="tree")
        self.getViewBox().selected_rect.connect(self.select_points_in_rect)

    def select_points_in_rect(self, rect: QtCore.QRectF):
        """Select all nodes in given rectangle"""

        scatter_data = self.g.scatter.data
        x = scatter_data["x"]
        y = scatter_data["y"]
        data = scatter_data["data"]

        # Filter points that are within the rectangle
        points_within_rect = [
            (x[i], y[i], data[i]) for i in range(len(x)) if rect.contains(x[i], y[i])
        ]
        selected_nodes = [point[2] for point in points_within_rect]
        self.nodes_selected.emit(selected_nodes, True)

    def update(
        self,
        track_df: pd.DataFrame,
        view_direction: str,
        feature: str,
        selected_nodes: list[Any],
        filtered_nodes: set[Any],
        color: tuple[float],
        reset_view: bool | None = False,
        allow_flip: bool | None = True,
    ):
        """Update the entire view, including the data, view direction, and
        selected nodes

        Args:
            track_df (pd.DataFrame): The dataframe containing the graph data
            view_direction (str): The view direction
            feature (str): The feature to be plotted ('tree' or 'area')
            selected_nodes (list[Any]): The currently selected nodes to be highlighted
        """
        self.set_data(track_df, feature)
        self._update_viewed_data(view_direction)  # this can be expensive
<<<<<<< HEAD
        self.set_view(view_direction, feature, reset_view)
        self.set_selection(selected_nodes, filtered_nodes, color, feature)
=======
        self.set_view(view_direction, feature, reset_view, allow_flip)
        self.set_selection(selected_nodes, feature)
>>>>>>> a1e1ff18

    def set_view(
        self,
        view_direction: str,
        feature: str,
        reset_view: bool | None = False,
        allow_flip: bool | None = True,
    ):
        """Set the view direction, saving the new value as an attribute and
        changing the axes labels. Shortcuts if the view direction is already
        correct. Does not actually update the rendered graph (need to call
        _update_viewed_data).

        Args:
            view_direction (str): "horizontal" or "vertical"
            feature (str): the feature being displayed, it can be 'tree' or 'area'
        """

        if view_direction == self.view_direction and feature == self.feature:
            if reset_view:
                self.autoRange()
            return
<<<<<<< HEAD
        if view_direction == "vertical":
            self.setLabel("left", text="Time Point")
            self.getAxis("left").setStyle(showValues=True)
            if feature == "tree":
                self.getAxis("bottom").setStyle(showValues=False)
                self.setLabel("bottom", text="")
            else:
                self.getAxis("bottom").setStyle(showValues=True)
                self.setLabel("bottom", text="Object size in calibrated units")
                self.autoRange()
            self.invertY(True)  # to show tracks from top to bottom
        elif view_direction == "horizontal":
            self.setLabel("bottom", text="Time Point")
            self.getAxis("bottom").setStyle(showValues=True)
=======

        axis_titles = {
            "time": "Time Point",
            "area": "Object size in calibrated units",
            "tree": "",
        }
        if allow_flip:
            if view_direction == "vertical":
                time_axis = "left"  # time is on y axis
                feature_axis = "bottom"
                self.invertY(True)  # to show tracks from top to bottom
            else:
                time_axis = "bottom"  # time is on y axis
                feature_axis = "left"
                self.invertY(False)
            self.setLabel(time_axis, text=axis_titles["time"])
            self.getAxis(time_axis).setStyle(showValues=True)

            self.setLabel(feature_axis, text=axis_titles[feature])
>>>>>>> a1e1ff18
            if feature == "tree":
                self.getAxis(feature_axis).setStyle(showValues=False)
            else:
                self.getAxis(feature_axis).setStyle(showValues=True)
                self.autoRange()  # not sure if this is necessary or not

        if (
            self.view_direction != view_direction
            or self.feature != feature
            or reset_view
        ):
            self.autoRange()
        self.view_direction = view_direction
        self.feature = feature

    def _on_click(self, _, points: np.ndarray, ev: QMouseEvent) -> None:
        """Adds the selected point to the selected_nodes list. Called when
        the user clicks on the TreeWidget to select nodes.

        Args:
            points (np.ndarray): _description_
            ev (QMouseEvent): _description_
        """

        modifiers = ev.modifiers()
        node_id = points[0].data()
        append = Qt.ShiftModifier == modifiers
        self.node_clicked.emit(node_id, append)

    def set_data(self, track_df: pd.DataFrame, feature: str) -> None:
        """Updates the stored pyqtgraph content based on the given dataframe.
        Does not render the new information (need to call _update_viewed_data).

        Args:
            track_df (pd.DataFrame): The tracks df to compute the pyqtgraph
                content for. Can be all lineages or any subset of them.
            feature (str): The feature to be plotted. Can either be 'tree', or 'area'.
        """
        self.track_df = track_df
        self._create_pyqtgraph_content(track_df, feature)

    def _update_viewed_data(self, view_direction: str):
        """Set the data according to the view direction
        Args:
            view_direction (str): direction to plot the data, either 'horizontal' or 'vertical'
        """
        self.g.scatter.setPen(
            pg.mkPen(QColor(150, 150, 150))
        )  # first reset the pen to avoid problems with length mismatch between the different properties
        self.g.scatter.setSize(10)
        if len(self._pos) == 0 or view_direction == "vertical":
            pos_data = self._pos
        else:
            pos_data = np.flip(self._pos, axis=1)

        self.g.setData(
            pos=pos_data,
            adj=self.adj,
            symbol=self.symbols,
            symbolBrush=self.symbolBrush,
            pen=self.pen,
            data=self.node_ids,
        )
        self.g.scatter.setPen(self.outline_pen)
        self.g.scatter.setSize(self.sizes)

    def _create_pyqtgraph_content(self, track_df: pd.DataFrame, feature: str) -> None:
        """Parse the given track_df into the format that pyqtgraph expects
        and save the information as attributes.

        Args:
            track_df (pd.DataFrame): The dataframe containing the graph to be
                rendered in the tree view. Can be all lineages or a subset.
            feature (str): The feature to be plotted. Can either be 'tree' or 'area'.
        """
        self._pos = []
        self.adj = []
        self.symbols = []
        self.symbolBrush = []
        self.pen = []
        self.sizes = []
        self.node_ids = []

        if track_df is not None and not track_df.empty:
            self.symbols = track_df["symbol"].to_list()
            self.symbolBrush = track_df["color"].to_numpy()
            if feature == "tree":
                self._pos = track_df[["x_axis_pos", "t"]].to_numpy()
            elif feature == "area":
                self._pos = track_df[["area", "t"]].to_numpy()
            self.node_ids = track_df["node_id"].to_list()
            self.sizes = np.array(
                [
                    8,
                ]
                * len(self.symbols)
            )

            valid_edges_df = track_df[track_df["parent_id"] != 0]
            node_ids_to_index = {
                node_id: index for index, node_id in enumerate(self.node_ids)
            }
            edges_df = valid_edges_df[["node_id", "parent_id"]]
            self.pen = valid_edges_df["color"].to_numpy()
            edges_df_mapped = edges_df.map(lambda _id: node_ids_to_index[_id])
            self.adj = edges_df_mapped.to_numpy()

        self.outline_pen = np.array(
            [pg.mkPen(QColor(150, 150, 150)) for i in range(len(self._pos))]
        )

    def set_selection(
        self,
        selected_nodes: list[Any],
        filtered_nodes: set[Any],
        color: tuple,
        feature: str,
    ) -> None:
        """Set the provided list of nodes to be selected. Increases the size
        and highlights the outline with blue. Also centers the view
        if the first selected node is not visible in the current canvas.

        Args:
            selected_nodes (list[Any]): A list of node ids to be selected.
            feature (str): the feature that is being plotted, either 'tree' or 'area'
        """

        # reset to default size and color to avoid problems with the array lengths
        self.g.scatter.setPen(pg.mkPen(QColor(150, 150, 150)))
        self.g.scatter.setSize(10)

        size = (
            self.sizes.copy()
        )  # just copy the size here to keep the original self.sizes intact

        outlines = self.outline_pen.copy()
        axis_label = (
            "area" if feature == "area" else "x_axis_pos"
        )  # check what is currently being shown, to know how to scale  the view

        if len(filtered_nodes) > 0:
            color = [c * 255 for c in color]
            for node_id in filtered_nodes:
                node_df = self.track_df.loc[self.track_df["node_id"] == node_id]
                if not node_df.empty:
                    index = self.node_ids.index(node_id)
                    outlines[index] = pg.mkPen(color=color, width=2)

        if len(selected_nodes) > 0:
            x_values = []
            t_values = []
            for node_id in selected_nodes:
                node_df = self.track_df.loc[self.track_df["node_id"] == node_id]
                x_axis_value = None
                if not node_df.empty:
                    x_axis_value = node_df[axis_label].values[0]
                    t = node_df["t"].values[0]

                    x_values.append(x_axis_value)
                    t_values.append(t)

                    # Update size and outline
                    index = self.node_ids.index(node_id)
                    size[index] += 5
                    outlines[index] = pg.mkPen(color="c", width=2)

            # Center point if a single node is selected, center range if multiple nodes are selected
            if len(selected_nodes) == 1 and x_axis_value is not None:
                self._center_view(x_axis_value, t)
            else:
                if (
                    len(x_values) > 0
                ):  # only center if the selected objects are actually in the view (might not be the case if you are in group mode)
                    min_x = np.min(x_values)
                    max_x = np.max(x_values)
                    min_t = np.min(t_values)
                    max_t = np.max(t_values)
                    self._center_range(min_x, max_x, min_t, max_t)

        self.g.scatter.setPen(outlines)
        self.g.scatter.setSize(size)

    def _center_range(self, min_x: int, max_x: int, min_t: int, max_t: int):
        """Check whether viewbox contains current range and adjust if not"""

        if self.view_direction == "horizontal":
            min_x, max_x, min_t, max_t = min_t, max_t, min_x, max_x

        view_box = self.plotItem.getViewBox()
        current_range = view_box.viewRange()

        x_range = current_range[0]
        y_range = current_range[1]

        # Check if the new range is within the current range
        if (
            x_range[0] <= min_x
            and x_range[1] >= max_x
            and y_range[0] <= min_t
            and y_range[1] >= max_t
        ):
            return
        else:
            view_box.setRange(xRange=(min_x, max_x), yRange=(min_t, max_t))

    def _center_view(self, center_x: int, center_y: int):
        """Center the Viewbox on given coordinates"""

        if self.view_direction == "horizontal":
            center_x, center_y = (
                center_y,
                center_x,
            )  # flip because the axes have changed in horizontal mode

        view_box = self.plotItem.getViewBox()
        current_range = view_box.viewRange()

        x_range = current_range[0]
        y_range = current_range[1]

        # Check if the new center is within the current range
        if (
            x_range[0] <= center_x <= x_range[1]
            and y_range[0] <= center_y <= y_range[1]
        ):
            return

        # Calculate the width and height of the current view
        current_width = x_range[1] - x_range[0]
        current_height = y_range[1] - y_range[0]

        # Calculate new ranges maintaining the current width and height
        new_x_range = (
            center_x - current_width / 2,
            center_x + current_width / 2,
        )
        new_y_range = (
            center_y - current_height / 2,
            center_y + current_height / 2,
        )

        view_box.setRange(xRange=new_x_range, yRange=new_y_range, padding=0)


class TreeWidget(QWidget):
    """pyqtgraph-based widget for lineage tree visualization and navigation"""

    def __init__(self, viewer: napari.Viewer):
        super().__init__()
        self.viewer = viewer
        self.lineage_df = pd.DataFrame()  # the currently viewed subset of lineages
        self.group_df = pd.DataFrame()  # the currently viewed group
        self.sync_df = (
            None  # the objects synced with the field of view in napari viewer
        )
        self.graph = None
        self.mode = "all"  # options: "all", "lineage"
        self.feature = "tree"  # options: "tree", "area"
        self.view_direction = "vertical"  # options: "horizontal", "vertical"

        # Set debounce timer for syncing views
        self.debounce_timer = QTimer()
        self.debounce_timer.setSingleShot(
            True
        )  # Ensure the timer only fires once per activation
        self.debounce_timer.timeout.connect(
            self.sync_views
        )  # Connect the timer to the sync function

        # Connect to tracks_viewer
        self.tracks_viewer = TracksViewer.get_instance(viewer)
        self.tracks_viewer.track_df = pd.DataFrame()  # all tracks
        self.selected_nodes = self.tracks_viewer.selected_nodes
        self.selected_nodes.list_updated.connect(self._update_selected)
        self.tracks_viewer.collection_widget.group_changed.connect(
            self._update_selected
        )
        self.tracks_viewer.tracks_updated.connect(self._update_track_data)
        self.tracks_viewer.filter_widget.apply_filter.connect(self._update_selected)

        # Construct the tree view pyqtgraph widget
        layout = QVBoxLayout()

        self.tree_widget: TreePlot = TreePlot()
        self.tree_widget.node_clicked.connect(self.selected_nodes.add)
        self.tree_widget.nodes_selected.connect(self.selected_nodes.add_list)

        # Add radiobuttons for switching between different display modes
        self.mode_widget = TreeViewModeWidget()
        self.mode_widget.change_mode.connect(self._set_mode)

        # Add buttons to change which feature to display
        self.feature_widget = TreeViewFeatureWidget()
        self.feature_widget.change_feature.connect(self._set_feature)

        # Add navigation widget
        self.navigation_widget = NavigationWidget(
            self.tracks_viewer.track_df,
            self.lineage_df,
            self.view_direction,
            self.selected_nodes,
            self.feature,
        )

<<<<<<< HEAD
        # Add widget for syncing views
        self.sync = False
        self.sync_widget = SyncWidget()
        self.sync_widget.sync_button.setEnabled(False)
        self.sync_widget.sync_button.clicked.connect(self.set_sync)
=======
        # Add widget to flip the axes
        self.flip_widget = FlipTreeWidget()
        self.flip_widget.flip_tree.connect(self._flip_axes)
>>>>>>> a1e1ff18

        # Construct a toolbar and set main layout
        panel_layout = QHBoxLayout()
        panel_layout.addWidget(self.mode_widget)
        panel_layout.addWidget(self.feature_widget)
        panel_layout.addWidget(self.navigation_widget)
<<<<<<< HEAD
        panel_layout.addWidget(self.sync_widget)
=======
        panel_layout.addWidget(self.flip_widget)
>>>>>>> a1e1ff18
        panel_layout.setSpacing(0)
        panel_layout.setContentsMargins(0, 0, 0, 0)

        panel = QWidget()
        panel.setLayout(panel_layout)
<<<<<<< HEAD
        panel.setMaximumWidth(1000)
        panel.setMaximumHeight(78)
=======
        panel.setMaximumWidth(930)
        panel.setMaximumHeight(82)
>>>>>>> a1e1ff18

        # Make a collapsible for TreeView widgets
        collapsible_widget = QCollapsible("Show/Hide Tree View Controls")
        collapsible_widget.layout().setContentsMargins(0, 0, 0, 0)
        collapsible_widget.layout().setSpacing(0)
        collapsible_widget.addWidget(panel)
        collapsible_widget.collapse(animate=False)

        layout.addWidget(collapsible_widget)
        layout.addWidget(self.tree_widget)
        layout.setSpacing(0)
        self.setLayout(layout)
        self._update_track_data(reset_view=True)

    def set_sync(self) -> None:
        """Lock/unlock syncing between napari views and tree view"""

        self.sync = not self.sync

        if self.sync:
            self.viewer.camera.events.center.connect(
                self.on_camera_center_change
            )  # connect debounce timer start to the camera event
            self.tracks_viewer.display_mode_updated.connect(self._set_mode)
            self._set_mode("all")
            self.mode_widget.show_all_radio.setChecked(True)

        else:
            self.viewer.camera.events.center.disconnect(self.on_camera_center_change)
            self.tracks_viewer.display_mode_updated.disconnect(self._set_mode)
            self.sync_df = None

            if self.mode == "all":
                self.tree_widget.update(
                    self.tracks_viewer.track_df,
                    self.view_direction,
                    self.feature,
                    self.selected_nodes,
                    self.tracks_viewer.filtered_nodes,
                    self.tracks_viewer.filter_color,
                    reset_view=False,
                )
            elif self.mode == "lineage":
                self.tree_widget.update(
                    self.lineage_df,
                    self.view_direction,
                    self.feature,
                    self.selected_nodes,
                    self.tracks_viewer.filtered_nodes,
                    self.tracks_viewer.filter_color,
                    reset_view=False,
                )
            elif self.mode == "group":
                self.tree_widget.update(
                    self.group_df,
                    self.view_direction,
                    self.feature,
                    self.selected_nodes,
                    self.tracks_viewer.filtered_nodes,
                    self.tracks_viewer.filter_color,
                    reset_view=False,
                )

    def on_camera_center_change(self, event: Event | None = None):
        """Start or restart the debounce timer with a delay (200 ms)"""

        self.debounce_timer.start(200)

    def sync_views(self, force_update: bool | None = None) -> None:
        """Sync the data in the tree plot with the data in the field of view of the napari viewer"""

        if self.sync_df is None:
            prev_visible = self.tracks_viewer.track_df["node_id"].tolist()
        else:
            prev_visible = self.sync_df["node_id"].tolist()

        corner_coordinates = (
            self.tracks_viewer.tracking_layers.points_layer.corner_pixels
        )
        dims_displayed = self.viewer.dims.displayed

        # self.viewer.dims.displayed_order
        x_dim = dims_displayed[-1]
        y_dim = dims_displayed[-2]

        # find corner pixels for the displayed axes
        _min_x = corner_coordinates[0][x_dim]
        _max_x = corner_coordinates[1][x_dim]
        _min_y = corner_coordinates[0][y_dim]
        _max_y = corner_coordinates[1][y_dim]

        if self.mode == "all":
            visible_nodes = self.tracks_viewer.track_df[
                (self.tracks_viewer.track_df["x"] >= _min_x)
                & (self.tracks_viewer.track_df["x"] <= _max_x)
                & (self.tracks_viewer.track_df["y"] >= _min_y)
                & (self.tracks_viewer.track_df["y"] <= _max_y)
            ]["node_id"].tolist()
        elif self.mode == "lineage":
            visible_nodes = self.lineage_df[
                (self.lineage_df["x"] >= _min_x)
                & (self.lineage_df["x"] <= _max_x)
                & (self.lineage_df["y"] >= _min_y)
                & (self.lineage_df["y"] <= _max_y)
            ]["node_id"].tolist()
        elif self.mode == "group":
            visible_nodes = self.group_df[
                (self.group_df["x"] >= _min_x)
                & (self.group_df["x"] <= _max_x)
                & (self.group_df["y"] >= _min_y)
                & (self.group_df["y"] <= _max_y)
            ]["node_id"].tolist()

        visible = []
        for node_id in visible_nodes:
            visible += extract_lineage_tree(self.graph, node_id)

        if (
            set(visible) != set(prev_visible) or force_update
        ):  # only call update function if the list of visible nodes has changed
            if self.mode == "all":
                self.sync_df = self.tracks_viewer.track_df[
                    self.tracks_viewer.track_df["node_id"].isin(visible)
                ].reset_index()
            elif self.mode == "lineage":
                self.sync_df = self.lineage_df[
                    self.lineage_df["node_id"].isin(visible)
                ].reset_index()
            elif self.mode == "group":
                self.sync_df = self.group_df[
                    self.group_df["node_id"].isin(visible)
                ].reset_index()

            self.sync_df["x_axis_pos"] = (
                self.sync_df["x_axis_pos"].rank(method="dense").astype(int) - 1
            )

            self.tree_widget.update(
                self.sync_df,
                self.view_direction,
                self.feature,
                self.selected_nodes,
                self.tracks_viewer.filtered_nodes,
                self.tracks_viewer.filter_color,
                reset_view=True,
            )

    def keyPressEvent(self, event: QKeyEvent) -> None:
        """Handle key press events."""
        key_map = {
            Qt.Key_Delete: self.delete_node,
            Qt.Key_D: self.delete_node,
            Qt.Key_A: self.create_edge,
            Qt.Key_B: self.delete_edge,
            Qt.Key_Z: self.undo,
            Qt.Key_R: self.redo,
            Qt.Key_Q: self.toggle_display_mode,
            Qt.Key_W: self.toggle_feature_mode,
            Qt.Key_F: self._flip_axes,
            Qt.Key_X: lambda: self.set_mouse_enabled(x=True, y=False),
            Qt.Key_Y: lambda: self.set_mouse_enabled(x=False, y=True),
        }

        # Check if the key has a handler in the map
        handler = key_map.get(event.key())

        if handler:
            handler()  # Call the function bound to the key
        else:
            # Handle navigation (Arrow keys)
            direction_map = {
                Qt.Key_Left: "left",
                Qt.Key_Right: "right",
                Qt.Key_Up: "up",
                Qt.Key_Down: "down",
            }
            direction = direction_map.get(event.key())
            if direction:
                self.navigation_widget.move(direction)

    def delete_node(self):
        """Delete a node."""
        self.tracks_viewer.delete_node()

    def create_edge(self):
        """Create an edge."""
        self.tracks_viewer.create_edge()

    def delete_edge(self):
        """Delete an edge."""
        self.tracks_viewer.delete_edge()

    def undo(self):
        """Undo action."""
        self.tracks_viewer.undo()

    def redo(self):
        """Redo action."""
        self.tracks_viewer.redo()

    def toggle_display_mode(self):
        """Toggle display mode."""
        self.mode_widget._toggle_display_mode()

    def toggle_feature_mode(self):
        """Toggle feature mode."""
        self.feature_widget._toggle_feature_mode()

    def _flip_axes(self):
        """Flip the axes of the plot"""

        if self.view_direction == "horizontal":
            self.view_direction = "vertical"
        else:
            self.view_direction = "horizontal"

        self.navigation_widget.view_direction = self.view_direction
        self.tree_widget._update_viewed_data(self.view_direction)
        self.tree_widget.set_view(
            view_direction=self.view_direction,
            feature=self.tree_widget.feature,
            reset_view=False,
        )

    def set_mouse_enabled(self, x: bool, y: bool):
        """Enable or disable mouse zoom scrolling in X or Y direction."""
        self.tree_widget.setMouseEnabled(x=x, y=y)

    def keyReleaseEvent(self, ev):
        """Reset the mouse scrolling when releasing the X/Y key"""

        if ev.key() == Qt.Key_X or ev.key() == Qt.Key_Y:
            self.tree_widget.setMouseEnabled(x=True, y=True)

    def _update_selected(self):
        """Called whenever the selection list is updated. Only re-computes
        the full graph information when the new selection is not in the
        lineage or group df (and in lineage/group mode)
        """

        if self.mode == "lineage" and any(
            node not in np.unique(self.lineage_df["node_id"].values)
            for node in self.selected_nodes
        ):
            self._update_lineage_df()
            self.tree_widget.update(
                self.lineage_df,
                self.view_direction,
                self.feature,
                self.selected_nodes,
                self.tracks_viewer.filtered_nodes,
                self.tracks_viewer.filter_color,
            )
        elif self.mode == "group":
            self._update_group_df()
            self.tree_widget.update(
                self.group_df,
                self.view_direction,
                self.feature,
                self.selected_nodes,
                self.tracks_viewer.filtered_nodes,
                self.tracks_viewer.filter_color,
            )
        else:
            self.tree_widget.set_selection(
                self.selected_nodes,
                self.tracks_viewer.filtered_nodes,
                self.tracks_viewer.filter_color,
                self.feature,
            )

    def _update_track_data(self, reset_view: bool | None = None) -> None:
        """Called when the TracksViewer emits the tracks_updated signal, indicating
        that a new set of tracks should be viewed.
        """

        if self.tracks_viewer.tracks is None:
            self.tracks_viewer.track_df = pd.DataFrame()
            self.graph = None
            self.sync_widget.sync_button.setEnabled(False)
        else:
            if reset_view:
                self.tracks_viewer.track_df = extract_sorted_tracks(
                    self.tracks_viewer.tracks, self.tracks_viewer.colormap
                )
            else:
                self.tracks_viewer.track_df = extract_sorted_tracks(
                    self.tracks_viewer.tracks,
                    self.tracks_viewer.colormap,
                    self.tracks_viewer.track_df,
                )
            self.graph = self.tracks_viewer.tracks.graph
            self.sync_widget.sync_button.setEnabled(True)

        # check whether we have area measurements and therefore should activate the area
        # button
        if "area" not in self.tracks_viewer.track_df.columns:
            if self.feature_widget.feature == "area":
                self.feature_widget._toggle_feature_mode()
            self.feature_widget.show_area_radio.setEnabled(False)
        else:
            self.feature_widget.show_area_radio.setEnabled(True)

        # if reset_view, we got new data and want to reset display and feature before calling the plot update
        if reset_view:
            self.lineage_df = pd.DataFrame()
            self.mode = "all"
            self.mode_widget.show_all_radio.setChecked(True)
            self.view_direction = "vertical"
            self.feature = "tree"
            self.feature_widget.show_tree_radio.setChecked(True)
            allow_flip = True
        else:
            allow_flip = False

        # also update the navigation widget
        self.navigation_widget.track_df = self.tracks_viewer.track_df
        self.navigation_widget.lineage_df = self.lineage_df

        # get the dataframe of currently displayed data, then update plot with or without filtering by the field of view (if sync is on)
        if self.mode == "lineage":
            self._update_lineage_df()
<<<<<<< HEAD
            df = self.lineage_df
        elif self.mode == "group":
            self._update_group_df()
            df = self.group_df
        else:
            df = self.tracks_viewer.track_df
=======
            self.tree_widget.update(
                self.lineage_df,
                self.view_direction,
                self.feature,
                self.selected_nodes,
                reset_view=reset_view,
                allow_flip=allow_flip,
            )
>>>>>>> a1e1ff18

        if self.sync:
            self.sync_views(force_update=True)
        else:
            self.tree_widget.update(
                df,
                self.view_direction,
                self.feature,
                self.selected_nodes,
                self.tracks_viewer.filtered_nodes,
                self.tracks_viewer.filter_color,
                reset_view=reset_view,
                allow_flip=allow_flip,
            )

    def _set_mode(self, mode: str) -> None:
        """Set the display mode to all or lineage view. Currently, linage
        view is always horizontal and all view is always vertical.

        Args:
            mode (str): The mode to set the view to. Options are "all" or "lineage"
        """
        if mode not in ["all", "lineage", "group"]:
            raise ValueError(f"Mode must be 'all', 'lineage' or 'group', got {mode}")

        self.mode = mode
        if mode == "all":
            if self.feature == "tree":
                self.view_direction = "vertical"
            else:
                self.view_direction = "horizontal"
            df = self.tracks_viewer.track_df
        elif mode == "group":
            if self.feature == "tree":
                self.view_direction = "vertical"
            else:
                self.view_direction = "horizontal"
            self._update_group_df()
            df = self.group_df
        elif mode == "lineage":
            self.view_direction = "horizontal"
            self._update_lineage_df()
            df = self.lineage_df
        self.navigation_widget.view_direction = self.view_direction

        if self.sync:
            self.tracks_viewer.display_mode_updated.disconnect(
                self._set_mode
            )  # disconnect first to prevent infinite loop
            self.tracks_viewer.set_display_mode(mode)
            self.tracks_viewer.display_mode_updated.connect(self._set_mode)
            self.sync_views()  # update the tree plot with the nodes in the dataframe that are also in the napari view

        else:  # update the tree plot with all nodes in the dataframe
            self.tree_widget.update(
                df,
                self.view_direction,
                self.feature,
                self.selected_nodes,
                self.tracks_viewer.filtered_nodes,
                self.tracks_viewer.filter_color,
            )

    def _set_feature(self, feature: str) -> None:
        """Set the feature mode to 'tree' or 'area'. For this the view is always
        horizontal.

        Args:
            feature (str): The feature to plot. Options are "tree" or "area"
        """
        if feature not in ["tree", "area"]:
            raise ValueError(f"Feature must be 'tree' or 'area', got {feature}")

        self.feature = feature
        if feature == "tree" and (self.mode == "all" or self.mode == "group"):
            self.view_direction = "vertical"
        else:
            self.view_direction = "horizontal"
        self.navigation_widget.view_direction = self.view_direction

        if self.mode == "all":
            df = self.tracks_viewer.track_df
        if self.mode == "lineage":
            df = self.lineage_df
        if self.mode == "group":
            df = self.group_df

        self.navigation_widget.feature = self.feature
        self.tree_widget.update(
            df,
            self.view_direction,
            self.feature,
            self.selected_nodes,
            self.tracks_viewer.filtered_nodes,
            self.tracks_viewer.filter_color,
        )

    def _update_lineage_df(self) -> None:
        """Subset dataframe to include only nodes belonging to the current lineage"""

        if len(self.selected_nodes) == 0 and not self.lineage_df.empty:
            # try to restore lineage df based on previous selection, even if those nodes are now deleted.
            # this is to prevent that deleting nodes will remove those lineages from the lineage view, which is confusing.
            prev_visible_set = set(self.lineage_df["node_id"])
            prev_visible = [
                node for node in prev_visible_set if self.graph.has_node(node)
            ]
            visible = []
            for node_id in prev_visible:
                visible += extract_lineage_tree(self.graph, node_id)
                if set(prev_visible).issubset(visible):
                    break
        else:
            visible = []
            for node_id in self.selected_nodes:
                visible += extract_lineage_tree(self.graph, node_id)
        self.lineage_df = self.tracks_viewer.track_df[
            self.tracks_viewer.track_df["node_id"].isin(visible)
        ].reset_index()
        self.lineage_df["x_axis_pos"] = (
            self.lineage_df["x_axis_pos"].rank(method="dense").astype(int) - 1
        )
        self.navigation_widget.lineage_df = self.lineage_df

    def _update_group_df(self) -> None:
        """Subset dataframe to include only nodes belonging to the current group/collection"""

        visible = []
        if self.tracks_viewer.collection_widget.selected_collection is not None:
            for (
                node_id
            ) in self.tracks_viewer.collection_widget.selected_collection.collection:
                if node_id in self.tracks_viewer.track_df["node_id"].tolist():
                    visible += extract_lineage_tree(self.graph, node_id)
                else:
                    self.tracks_viewer.collection_widget.selected_collection.collection._list.remove(
                        node_id
                    )
        self.group_df = self.tracks_viewer.track_df[
            self.tracks_viewer.track_df["node_id"].isin(visible)
        ].reset_index()
        self.group_df["x_axis_pos"] = (
            self.group_df["x_axis_pos"].rank(method="dense").astype(int) - 1
        )

        if not self.group_df.empty:
            # change the opacity for the nodes that are part of the lineage but strictly not of the group
            self.group_df["color"] = self.group_df.apply(
                lambda row: [*row["color"][:3], 62.0]
                if row["node_id"]
                not in self.tracks_viewer.collection_widget.selected_collection.collection._list
                else row["color"],
                axis=1,
            )
            self.group_df["color"] = self.group_df["color"].apply(np.array)
        self.navigation_widget.group_df = self.group_df<|MERGE_RESOLUTION|>--- conflicted
+++ resolved
@@ -12,6 +12,7 @@
 from qtpy.QtCore import Qt, QTimer
 from qtpy.QtGui import QColor, QKeyEvent, QMouseEvent
 from qtpy.QtWidgets import (
+    QGroupBox,
     QHBoxLayout,
     QVBoxLayout,
     QWidget,
@@ -142,13 +143,9 @@
         """
         self.set_data(track_df, feature)
         self._update_viewed_data(view_direction)  # this can be expensive
-<<<<<<< HEAD
-        self.set_view(view_direction, feature, reset_view)
+
+        self.set_view(view_direction, feature, reset_view, allow_flip)
         self.set_selection(selected_nodes, filtered_nodes, color, feature)
-=======
-        self.set_view(view_direction, feature, reset_view, allow_flip)
-        self.set_selection(selected_nodes, feature)
->>>>>>> a1e1ff18
 
     def set_view(
         self,
@@ -171,22 +168,6 @@
             if reset_view:
                 self.autoRange()
             return
-<<<<<<< HEAD
-        if view_direction == "vertical":
-            self.setLabel("left", text="Time Point")
-            self.getAxis("left").setStyle(showValues=True)
-            if feature == "tree":
-                self.getAxis("bottom").setStyle(showValues=False)
-                self.setLabel("bottom", text="")
-            else:
-                self.getAxis("bottom").setStyle(showValues=True)
-                self.setLabel("bottom", text="Object size in calibrated units")
-                self.autoRange()
-            self.invertY(True)  # to show tracks from top to bottom
-        elif view_direction == "horizontal":
-            self.setLabel("bottom", text="Time Point")
-            self.getAxis("bottom").setStyle(showValues=True)
-=======
 
         axis_titles = {
             "time": "Time Point",
@@ -206,7 +187,6 @@
             self.getAxis(time_axis).setStyle(showValues=True)
 
             self.setLabel(feature_axis, text=axis_titles[feature])
->>>>>>> a1e1ff18
             if feature == "tree":
                 self.getAxis(feature_axis).setStyle(showValues=False)
             else:
@@ -511,40 +491,40 @@
             self.feature,
         )
 
-<<<<<<< HEAD
         # Add widget for syncing views
         self.sync = False
         self.sync_widget = SyncWidget()
         self.sync_widget.sync_button.setEnabled(False)
         self.sync_widget.sync_button.clicked.connect(self.set_sync)
-=======
+
         # Add widget to flip the axes
         self.flip_widget = FlipTreeWidget()
         self.flip_widget.flip_tree.connect(self._flip_axes)
->>>>>>> a1e1ff18
+
+        # Combine in plot control widget
+        plot_controls = QGroupBox("Plot Controls")
+        plot_control_layout = QHBoxLayout()
+        plot_control_layout.layout().setContentsMargins(0, 0, 0, 0)
+        plot_control_layout.setSpacing(0)
+        plot_control_layout.addWidget(self.sync_widget)
+        plot_control_layout.addWidget(self.flip_widget)
+        plot_controls.setMaximumWidth(260)
+        plot_controls.setMaximumHeight(60)
+        plot_controls.setLayout(plot_control_layout)
 
         # Construct a toolbar and set main layout
         panel_layout = QHBoxLayout()
         panel_layout.addWidget(self.mode_widget)
         panel_layout.addWidget(self.feature_widget)
         panel_layout.addWidget(self.navigation_widget)
-<<<<<<< HEAD
-        panel_layout.addWidget(self.sync_widget)
-=======
-        panel_layout.addWidget(self.flip_widget)
->>>>>>> a1e1ff18
+        panel_layout.addWidget(plot_controls)
         panel_layout.setSpacing(0)
         panel_layout.setContentsMargins(0, 0, 0, 0)
 
         panel = QWidget()
         panel.setLayout(panel_layout)
-<<<<<<< HEAD
-        panel.setMaximumWidth(1000)
-        panel.setMaximumHeight(78)
-=======
-        panel.setMaximumWidth(930)
+        panel.setMaximumWidth(1030)
         panel.setMaximumHeight(82)
->>>>>>> a1e1ff18
 
         # Make a collapsible for TreeView widgets
         collapsible_widget = QCollapsible("Show/Hide Tree View Controls")
@@ -867,23 +847,22 @@
         # get the dataframe of currently displayed data, then update plot with or without filtering by the field of view (if sync is on)
         if self.mode == "lineage":
             self._update_lineage_df()
-<<<<<<< HEAD
             df = self.lineage_df
         elif self.mode == "group":
             self._update_group_df()
             df = self.group_df
         else:
             df = self.tracks_viewer.track_df
-=======
             self.tree_widget.update(
                 self.lineage_df,
                 self.view_direction,
                 self.feature,
                 self.selected_nodes,
+                self.tracks_viewer.filtered_nodes,
+                self.tracks_viewer.filter_color,
                 reset_view=reset_view,
                 allow_flip=allow_flip,
             )
->>>>>>> a1e1ff18
 
         if self.sync:
             self.sync_views(force_update=True)

from __future__ import annotations

from typing import TYPE_CHECKING

import napari
import numpy as np
from motile_toolbox.candidate_graph import NodeAttr

from motile_plugin.data_model import NodeType, Tracks

if TYPE_CHECKING:
    from motile_plugin.data_views.views_coordinator.tracks_viewer import TracksViewer


class TrackPoints(napari.layers.Points):
    """Extended points layer that holds the track information and emits and
    responds to dynamics visualization signals
    """

    @property
    def _type_string(self) -> str:
        return "points"  # to make sure that the layer is treated as points layer for saving

    def __init__(
        self,
        name: str,
        tracks_viewer: TracksViewer,
    ):
        self.tracks_viewer = tracks_viewer
        self.nodes = list(tracks_viewer.tracks.graph.nodes)
        self.node_index_dict = {node: idx for idx, node in enumerate(self.nodes)}

        self.visible_nodes = "all"
        self.plane_nodes = "all"

        points = self.tracks_viewer.tracks.get_positions(self.nodes, incl_time=True)
        track_ids = [
            self.tracks_viewer.tracks.graph.nodes[node][NodeAttr.TRACK_ID.value]
            for node in self.nodes
        ]
        colors = [self.tracks_viewer.colormap.map(track_id) for track_id in track_ids]
        symbols = self.get_symbols(
            self.tracks_viewer.tracks, self.tracks_viewer.symbolmap
        )

        super().__init__(
            data=points,
            name=name,
            symbol=symbols,
            face_color=colors,
            size=5,
            properties={
                "node_id": self.nodes,
                "track_id": track_ids,
            },  # TODO: use features
            border_color=[1, 1, 1, 1],
            blending="translucent_no_depth",
        )

        # Key bindings (should be specified both on the viewer (in tracks_viewer)
        # and on the layer to overwrite napari defaults)
        self.bind_key("q")(self.tracks_viewer.toggle_display_mode)
        self.bind_key("a")(self.tracks_viewer.create_edge)
        self.bind_key("d")(self.tracks_viewer.delete_node)
        self.bind_key("Delete")(self.tracks_viewer.delete_node)
        self.bind_key("b")(self.tracks_viewer.delete_edge)
        # self.bind_key("s")(self.tracks_viewer.set_split_node)
        # self.bind_key("e")(self.tracks_viewer.set_endpoint_node)
        # self.bind_key("c")(self.tracks_viewer.set_linear_node)
        self.bind_key("z")(self.tracks_viewer.undo)
        self.bind_key("r")(self.tracks_viewer.redo)

        # Connect to click events to select nodes
        @self.mouse_drag_callbacks.append
        def click(layer, event):
            if event.type == "mouse_press":
                # is the value passed from the click event?
                point_index = layer.get_value(
                    event.position,
                    view_direction=event.view_direction,
                    dims_displayed=event.dims_displayed,
                    world=True,
                )
                if point_index is not None:
                    node_id = self.nodes[point_index]
                    append = "Shift" in event.modifiers
                    self.tracks_viewer.selected_nodes.add(node_id, append)

        # listen to updates of the data
        self.events.data.connect(self._update_data)

        # listen to updates in the selected data (from the point selection tool)
        # to update the nodes in self.tracks_viewer.selected_nodes
        self.selected_data.events.items_changed.connect(self._update_selection)

    def _refresh(self):
        """Refresh the data in the points layer"""

        self.events.data.disconnect(
            self._update_data
        )  # do not listen to new events until updates are complete
        self.nodes = list(self.tracks_viewer.tracks.graph.nodes)

        self.node_index_dict = {node: idx for idx, node in enumerate(self.nodes)}

        track_ids = [
            self.tracks_viewer.tracks.graph.nodes[node][NodeAttr.TRACK_ID.value]
            for node in self.nodes
        ]
        self.data = self.tracks_viewer.tracks.get_positions(self.nodes, incl_time=True)
        self.symbol = self.get_symbols(
            self.tracks_viewer.tracks, self.tracks_viewer.symbolmap
        )
        self.face_color = [
            self.tracks_viewer.colormap.map(track_id) for track_id in track_ids
        ]
        self.properties = {"node_id": self.nodes, "track_id": track_ids}
        self.size = 5
        self.border_color = [1, 1, 1, 1]

        self.events.data.connect(
            self._update_data
        )  # reconnect listening to update events

    def _create_node_attrs(self, new_point: np.array) -> tuple[np.array, dict]:
        """Create attributes for a new node at given time point"""

        t = int(new_point[0])
        track_id = self.tracks_viewer.tracks.get_next_track_id()
        seg_id = track_id
        area = 0

        attributes = {
            NodeAttr.POS.value: np.array([new_point[1:]]),
            NodeAttr.TIME.value: np.array([t]),
            NodeAttr.TRACK_ID.value: np.array([track_id]),
            NodeAttr.AREA.value: np.array([area]),
            NodeAttr.SEG_ID.value: np.array([seg_id]),
        }
        return attributes

    def _update_data(self, event):
        """Calls the tracks controller with to update the data in the Tracks object and dispatch the update"""

        if event.action == "added":
            new_point = event.value[-1]
            attributes = self._create_node_attrs(new_point)
            print(f"{attributes=}")
            self.tracks_viewer.tracks_controller.add_nodes(attributes)

        if event.action == "removed":
            self.tracks_viewer.tracks_controller.delete_nodes(
                self.tracks_viewer.selected_nodes._list
            )

        if event.action == "changed":
            # we only want to allow this update if there is no seg layer
            if self.tracks_viewer.tracking_layers.seg_layer is None:
                positions = []
                node_ids = []
                for ind in self.selected_data:
                    point = self.data[ind]
                    pos = point[1:]
                    positions.append(pos)
                    node_id = self.properties["node_id"][ind]
                    node_ids.append(node_id)

                attributes = {NodeAttr.POS.value: positions}
                self.tracks_viewer.tracks_controller.update_node_attrs(
                    node_ids, attributes
                )
            else:
                self._refresh()  # refresh to move points back where they belong

    def _update_selection(self):
        """Replaces the list of selected_nodes with the selection provided by the user"""

        selected_points = self.selected_data
        self.tracks_viewer.selected_nodes.reset()
        for point in selected_points:
            node_id = self.nodes[point]
            self.tracks_viewer.selected_nodes.add(node_id, True)

    def get_symbols(self, tracks: Tracks, symbolmap: dict[NodeType, str]) -> list[str]:
        statemap = {
            0: NodeType.END,
            1: NodeType.CONTINUE,
            2: NodeType.SPLIT,
        }
        symbols = [symbolmap[statemap[degree]] for _, degree in tracks.graph.out_degree]
        return symbols

<<<<<<< HEAD
    def update_point_outline(
        self, visible: list[int] | str, plane_nodes: list[int] | str | None = None
    ) -> None:
        """Update the outline color of the selected points and visibility according to display mode

        Args:
            visible (list[int] | str): A list of track ids, or "all"
            plane_nodes (list[int] | str): A list of track ids, or "all"
=======
    def update_point_visibility(self, visible: list[int] | str) -> None:
        """Update the outline color of the selected points and visibility according to display mode

        Args:
            visible (list[int] | str | None): A list of track ids, "all"
>>>>>>> 1370c636
        """

        if visible is not None:
            self.visible_nodes = visible

        if plane_nodes is not None:
            self.plane_nodes = plane_nodes

        if isinstance(self.visible_nodes, str) and isinstance(self.plane_nodes, str):
            visible = "all"
        elif not isinstance(self.visible_nodes, str) and isinstance(
            self.plane_nodes, str
        ):
            visible = self.visible_nodes
        elif isinstance(self.visible_nodes, str) and not isinstance(
            self.plane_nodes, str
        ):
            visible = self.plane_nodes
        else:
            visible = list(set(self.visible_nodes).intersection(set(self.plane_nodes)))

        if isinstance(visible, str):
            self.shown[:] = True
        else:
            indices = np.where(np.isin(self.properties["track_id"], visible))[
                0
            ].tolist()
            self.shown[:] = False
            self.shown[indices] = True

        self.update_point_outline()

    def update_point_outline(self) -> None:
        # set border color for selected item
        self.border_color = [1, 1, 1, 1]
        self.size = 5

        for node in self.tracks_viewer.filtered_nodes:
            index = self.node_index_dict[node]
            self.border_color[index] = (
                self.tracks_viewer.filter_color[0],
                self.tracks_viewer.filter_color[1],
                self.tracks_viewer.filter_color[2],
                1,
            )
            self.size[index] = 5

        for node in self.tracks_viewer.selected_nodes:
            index = self.node_index_dict[node]
            self.border_color[index] = (
                0,
                1,
                1,
                1,
            )
            self.size[index] = 7

        self.refresh()<|MERGE_RESOLUTION|>--- conflicted
+++ resolved
@@ -190,7 +190,6 @@
         symbols = [symbolmap[statemap[degree]] for _, degree in tracks.graph.out_degree]
         return symbols
 
-<<<<<<< HEAD
     def update_point_outline(
         self, visible: list[int] | str, plane_nodes: list[int] | str | None = None
     ) -> None:
@@ -199,13 +198,6 @@
         Args:
             visible (list[int] | str): A list of track ids, or "all"
             plane_nodes (list[int] | str): A list of track ids, or "all"
-=======
-    def update_point_visibility(self, visible: list[int] | str) -> None:
-        """Update the outline color of the selected points and visibility according to display mode
-
-        Args:
-            visible (list[int] | str | None): A list of track ids, "all"
->>>>>>> 1370c636
         """
 
         if visible is not None:
@@ -236,10 +228,6 @@
             self.shown[:] = False
             self.shown[indices] = True
 
-        self.update_point_outline()
-
-    def update_point_outline(self) -> None:
-        # set border color for selected item
         self.border_color = [1, 1, 1, 1]
         self.size = 5
 

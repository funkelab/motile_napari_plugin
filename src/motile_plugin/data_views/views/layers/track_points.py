--- conflicted
+++ resolved
@@ -222,8 +222,6 @@
     def update_point_outline(self) -> None:
         # set border color for selected item
         self.border_color = [1, 1, 1, 1]
-<<<<<<< HEAD
-        self.size = 5
 
         for node in self.tracks_viewer.filtered_nodes:
             index = self.node_index_dict[node]
@@ -233,11 +231,8 @@
                 self.tracks_viewer.filter_color[2],
                 1,
             )
-            self.size[index] = 5
-
-=======
+
         self.size = self.default_size
->>>>>>> a1e1ff18
         for node in self.tracks_viewer.selected_nodes:
             index = self.node_index_dict[node]
             self.border_color[index] = (
@@ -246,10 +241,5 @@
                 1,
                 1,
             )
-<<<<<<< HEAD
-            self.size[index] = 7
-
-=======
             self.size[index] = math.ceil(self.default_size + 0.3 * self.default_size)
->>>>>>> a1e1ff18
         self.refresh()